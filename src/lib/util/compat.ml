--- conflicted
+++ resolved
@@ -126,8 +126,6 @@
       false
 
   include Seq
-<<<<<<< HEAD
-=======
 end
 
 module Type = struct
@@ -154,5 +152,4 @@
       =
       match A.Id with B.Id -> Some Equal | _ -> None
   end
->>>>>>> 5b760ca1
 end